#!/usr/bin/env python3
"""Simple proxy server to intercept traffic."""

import argparse
import asyncio
from ipaddress import IPv4Address
import logging
import sys
from typing import Any, Dict, Optional, cast

from google.protobuf.message import Message as ProtobufMessage
from zeroconf import Zeroconf

from pyatv.auth.hap_pairing import parse_credentials
from pyatv.auth.hap_srp import SRPAuthHandler
from pyatv.const import Protocol
from pyatv.core import MutableService, mdns
<<<<<<< HEAD
from pyatv.protocols.companion import opack
from pyatv.protocols.companion.connection import (
    AUTH_TAG_LENGTH,
    CompanionConnection,
    CompanionConnectionListener,
)
from pyatv.protocols.companion.protocol import (
    _AUTH_FRAMES,
    _OPACK_FRAMES,
    CompanionProtocol,
    FrameType,
    MessageType,
)
from pyatv.protocols.companion.server_auth import (
    SERVER_IDENTIFIER as COMPANION_SERVER_IDENTIFIER,
)
=======
from pyatv.protocols.companion.connection import CompanionConnection
from pyatv.protocols.companion.protocol import CompanionProtocol, FrameType
>>>>>>> b012b89e
from pyatv.protocols.companion.server_auth import CompanionServerAuth
from pyatv.protocols.mrp import protobuf
from pyatv.protocols.mrp.connection import MrpConnection
from pyatv.protocols.mrp.protocol import MrpProtocol
from pyatv.protocols.mrp.server_auth import MrpServerAuth
from pyatv.protocols.mrp.server_auth import SERVER_IDENTIFIER as MRP_SERVER_IDENTIFIER
from pyatv.scripts import log_current_version
<<<<<<< HEAD
from pyatv.support import chacha20, log_binary, net, shift_hex_identifier, variant
=======
from pyatv.support import chacha20, log_binary, net, opack, variant
>>>>>>> b012b89e

_LOGGER = logging.getLogger(__name__)

DEVICE_NAME = "Proxy"
BLUETOOTH_ADDRESS = "DA:97:7C:BA:A3:7A"
AIRPLAY_IDENTIFIER = "4D797FD3-3538-427E-A47B-A32FC6CF3A6A"
MEDIA_REMOTE_ROUTE_IDENTIFIER = "DA4A238E-EE6C-4F5B-9691-4D0A8FC03532"

PROPERTY_CASE_MAP = {
    "rpad": "rpAD",
    "rpba": "rpBA",
    "rpfl": "rpFl",
    "rpha": "rpHA",
    "rphi": "rpHI",
    "rphn": "rpHN",
    "rpmac": "rpMac",
    "rpmd": "rpMd",
    "rpmrtid": "rpMRtID",
    "rpvr": "rpVr",
}
COMPANION_AUTH_FRAMES = [
    FrameType.PS_Start,
    FrameType.PS_Next,
    FrameType.PV_Start,
    FrameType.PV_Next,
]


class MrpAppleTVProxy(MrpServerAuth, asyncio.Protocol):
    """Implementation of a fake MRP Apple TV."""

    def __init__(self, loop, address, port, credentials):
        """Initialize a new instance of ProxyMrpAppleTV."""
        super().__init__(DEVICE_NAME)
        self.loop = loop
        self.buffer = b""
        self.transport = None
        self.chacha = None
        self.connection = MrpConnection(address, port, self.loop)
        self.protocol = MrpProtocol(
            self.connection,
            SRPAuthHandler(),
            MutableService(None, Protocol.MRP, port, {}, credentials=credentials),
        )

    async def start(self):
        """Start the proxy instance."""
        await self.protocol.start(skip_initial_messages=True)
        self.connection.listener = self
        self._process_buffer()

    def stop(self):
        """Stop the proxy instance."""
        if self.transport:
            self.transport.close()
            self.transport = None
        self.protocol.stop()

    def connection_made(self, transport):
        """Client did connect to proxy."""
        self.transport = transport

    def connection_lost(self, exc):
        """Handle that connection was lost to client."""
        _LOGGER.debug("Connection lost to client device: %s", exc)
        self.stop()

    def enable_encryption(self, output_key: bytes, input_key: bytes) -> None:
        """Enable encryption with specified keys."""
        self.chacha = chacha20.Chacha20Cipher(output_key, input_key)

    def send_to_client(self, message: ProtobufMessage):
        """Send protobuf message to client."""
        data = message.SerializeToString()
        _LOGGER.info("<<(DECRYPTED): %s", message)
        if self.chacha:
            data = self.chacha.encrypt(data)
            log_binary(_LOGGER, "<<(ENCRYPTED)", Message=message)

        length = variant.write_variant(len(data))
        self.transport.write(length + data)

    def send_raw(self, raw):
        """Send raw data to client."""
        parsed = protobuf.ProtocolMessage()
        parsed.ParseFromString(raw)

        log_binary(_LOGGER, "ATV->APP", Raw=raw)
        _LOGGER.info("ATV->APP Parsed: %s", parsed)
        if self.chacha:
            raw = self.chacha.encrypt(raw)
            log_binary(_LOGGER, "ATV->APP", Encrypted=raw)

        length = variant.write_variant(len(raw))
        try:
            self.transport.write(length + raw)
        except Exception:  # pylint: disable=broad-except
            _LOGGER.exception("Failed to send to app")

    def message_received(self, _, raw):
        """Message received from ATV."""
        self.send_raw(raw)

    def data_received(self, data):
        """Message received from iOS app/client."""
        self.buffer += data
        if self.connection.connected:
            self._process_buffer()

    def _process_buffer(self):
        while self.buffer:
            length, raw = variant.read_variant(self.buffer)
            if len(raw) < length:
                break

            data = raw[:length]
            self.buffer = raw[length:]
            if self.chacha:
                log_binary(_LOGGER, "ENC Phone->ATV", Encrypted=data)
                data = self.chacha.decrypt(data)

            message = protobuf.ProtocolMessage()
            message.ParseFromString(data)
            _LOGGER.info("(DEC Phone->ATV): %s", message)

            try:
                if message.type == protobuf.DEVICE_INFO_MESSAGE:
                    self.handle_device_info(message, message.inner())
                elif message.type == protobuf.CRYPTO_PAIRING_MESSAGE:
                    self.handle_crypto_pairing(message, message.inner())
                else:
                    self.connection.send_raw(data)
            except Exception:  # pylint: disable=broad-except
                _LOGGER.exception("Error while dispatching message")


class CompanionAppleTVProxy(
    CompanionServerAuth, CompanionConnectionListener, asyncio.Protocol
):
    """Implementation of a fake Companion device."""

    def __init__(
        self, loop: asyncio.AbstractEventLoop, address: str, port: int, credentials: str
    ) -> None:
        """Initialize a new instance of CompanionAppleTVProxy."""
        super().__init__(DEVICE_NAME)
        self.loop = loop
        self.buffer: bytes = b""
        self.credentials: str = credentials
        self.transport = None
        self.chacha: Optional[chacha20.Chacha20Cipher] = None
        self.connection: CompanionConnection = CompanionConnection(
            self.loop, address, port
        )
        self.protocol: CompanionProtocol = CompanionProtocol(
            self.connection,
            SRPAuthHandler(),
            MutableService(None, Protocol.Companion, port, {}, credentials=credentials),
        )
        # CompanionProtocol sets listener, override it now
        self.connection.listener = self
        self.system_info_xid = None
        self._receive_event: asyncio.Event = asyncio.Event()
        self._receive_task: Optional[asyncio.Future] = None

    async def start(self) -> None:
        """Start the proxy instance."""
        await self.protocol.start()
        self._receive_task = asyncio.ensure_future(self._process_task())
        self._receive_event.set()

    def enable_encryption(self, output_key: bytes, input_key: bytes) -> None:
        """Enable encryption with the specified keys."""
        self.chacha = chacha20.Chacha20Cipher(output_key, input_key, nonce_length=12)

    async def _process_task(self) -> None:
        while True:
            _LOGGER.debug("Waiting for data from client")
            try:
                await self._receive_event.wait()
                await self._process_buffer()
            except asyncio.CancelledError:
                break
            except Exception:
                _LOGGER.exception("error processing incoming messages")

    async def _process_buffer(self) -> None:
        _LOGGER.debug("Process buffer (size: %d)", len(self.buffer))

        payload_length = 4 + int.from_bytes(self.buffer[1:4], byteorder="big")
        if len(self.buffer) < payload_length:
            _LOGGER.debug(
                "Expected %d bytes, have %d (waiting for more)",
                payload_length,
                len(self.buffer),
            )
            self._receive_event.clear()
            return

        frame_type = FrameType(self.buffer[0])
        data = self.buffer[4:payload_length]
        self.buffer = self.buffer[payload_length:]

        if frame_type in COMPANION_AUTH_FRAMES:
            try:
                self.handle_auth_frame(frame_type, opack.unpack(data)[0])
            except Exception:
                _LOGGER.exception("failed to handle auth frame")
        else:
            try:
                self.send_bytes_to_atv(frame_type, data)
            except Exception:
                _LOGGER.exception("data exchange failed")

    def connection_made(self, transport):
        """Client did connect to proxy."""
        _LOGGER.debug("Client connected to Companion proxy")
        self.transport = transport

    def connection_lost(self, exc):
        """Handle that connection was lost to client."""
        _LOGGER.debug("Connection lost to client device: %s", exc)
        if self.connection.connected:
            self.connection.close()
        if self._receive_task is not None:
            self._receive_task.cancel()

    def data_received(self, data):
        """Message received from client (iOS)."""
        log_binary(_LOGGER, "Data from client", Data=data)
        self.buffer += data
        if self.connection.connected:
            self._receive_event.set()

    def send_bytes_to_atv(self, frame_type: FrameType, data: bytes):
        """Send encoded data to remote device (ATV)."""
        log_binary(_LOGGER, f">>(ENCRYPTED) FrameType={frame_type}", Message=data)

        if self.chacha and len(data) > 0:
            header = bytes([frame_type.value]) + len(data).to_bytes(3, byteorder="big")
            data = self.chacha.decrypt(data, aad=header)
            log_binary(_LOGGER, "<<(DECRYPTED)", Message=data)

        if frame_type != FrameType.E_OPACK:
            self.connection.send(frame_type, data)
            return

        unpacked = cast(Dict[Any, Any], opack.unpack(data)[0])  # TODO: Bad cast
        self.process_outgoing_data(frame_type, unpacked)
        self.protocol.send_opack(frame_type, unpacked)

    def frame_received(self, frame_type: FrameType, data: bytes) -> None:
        """Frame was received from remote device."""
        if frame_type in _AUTH_FRAMES:
            # do not override authentication
            self.protocol.frame_received(frame_type, data)
            return

        _LOGGER.debug("Received frame %s: %s", frame_type, data)
        if frame_type in _OPACK_FRAMES:
            opack_data, _ = opack.unpack(data)
            _LOGGER.debug("Received OPACK: %s", opack_data)
            self.send_to_client(frame_type, opack_data)
        else:
            self.send_bytes_to_client(frame_type, data)

    def send_bytes_to_client(self, frame_type: FrameType, data: bytes) -> None:
        """Send encoded data to client device (iOS)."""
        if not self.transport:
            _LOGGER.error("Tried to send to client, but not connected")
            return

        payload_length = len(data)
        if self.chacha and payload_length > 0:
            payload_length += AUTH_TAG_LENGTH
        header = bytes([frame_type.value]) + payload_length.to_bytes(3, byteorder="big")

        if self.chacha and len(data) > 0:
            data = self.chacha.encrypt(data, aad=header)
            log_binary(_LOGGER, ">> Send", Header=header, Encrypted=data)

        self.transport.write(header + data)

    def send_to_client(self, frame_type: FrameType, data: object) -> None:
        """Send data to client device (iOS)."""
        self.process_incoming_data(frame_type, cast(Dict[str, Any], data))
        self.send_bytes_to_client(frame_type, opack.pack(data))

    def process_outgoing_data(self, frame_type: FrameType, data: Dict[str, Any]):
        """Apply any required modifications to outgoing data."""
        if frame_type != FrameType.E_OPACK:
            return

        data_type = data.get("_i")
        if data_type == "_systemInfo":
            self.system_info_xid = data.get("_x")
            creds = parse_credentials(self.credentials)
            payload = data["_c"]
            payload.update(
                {
                    # The server will drop older connections with the same
                    # identifier, so mangle them here to prevent disconnects if
                    # the client device is also directly connected to the
                    # server.
                    "_i": shift_hex_identifier(payload["_i"]),
                    "_idsID": creds.client_id.upper(),
                    "_pubID": shift_hex_identifier(payload["_pubID"]),
                }
            )

    def process_incoming_data(self, frame_type: FrameType, data: Dict[str, Any]):
        """Apply any required modifications to incoming data."""
        if frame_type != FrameType.E_OPACK:
            return

        message_type = data.get("_t")
        xid = data.get("_x")
        if message_type == MessageType.Response.value and xid == self.system_info_xid:
            self.system_info_xid = None
            payload = data["_c"]
            payload.update(
                {
                    "name": DEVICE_NAME,
                    "_i": "cafecafecafe",
                    "_idsID": COMPANION_SERVER_IDENTIFIER,
                    "_pubID": BLUETOOTH_ADDRESS,
                }
            )
            if "_mrID" in payload:
                payload["_mrID"] = MEDIA_REMOTE_ROUTE_IDENTIFIER
            if "_mRtID" in payload:
                payload["_mRtID"] = MEDIA_REMOTE_ROUTE_IDENTIFIER
            if "_siriInfo" in payload:
                siri_info = payload["_siriInfo"]
                if "peerData" in siri_info:
                    peer_data = siri_info["peerData"]
                    peer_data.update(
                        {
                            "userAssignedDeviceName": DEVICE_NAME,
                        }
                    )
                    if "homeAccessoryInfo" in peer_data:
                        peer_data["homeAccessoryInfo"].update(
                            {
                                "name": DEVICE_NAME,
                            }
                        )
                if "audio-session-coordination.system-info" in siri_info:
                    audio_system_info = siri_info[
                        "audio-session-coordination.system-info"
                    ]
                    if "mediaRemoteRouteIdentifier" in audio_system_info:
                        audio_system_info[
                            "mediaRemoteRouteIdentifier"
                        ] = MEDIA_REMOTE_ROUTE_IDENTIFIER


class RemoteConnection(asyncio.Protocol):
    """Connection to host of interest."""

    def __init__(self, loop):
        """Initialize a new RemoteConnection."""
        self.loop = loop
        self.transport = None
        self.callback = None

    def connection_made(self, transport):
        """Connect to host was established."""
        extra_info = transport.get_extra_info("socket")

        _LOGGER.debug("Connected to remote host %s", extra_info.getpeername())
        self.transport = transport

    def connection_lost(self, exc):
        """Lose connection to host."""
        _LOGGER.debug("Disconnected from remote host")
        self.transport = None

    def data_received(self, data):
        """Receive data from host."""
        log_binary(_LOGGER, "Data from remote", Data=data)
        self.callback.transport.write(data)


class RelayConnection(asyncio.Protocol):
    """Connection to initiating device, e.g. a phone."""

    def __init__(self, loop, connection):
        """Initialize a new RelayConnection."""
        self.loop = loop
        self.transport = None
        self.connection = connection

    def connection_made(self, transport):
        """Connect to host was established."""
        extra_info = transport.get_extra_info("socket")

        _LOGGER.debug("Client connected %s", extra_info.getpeername())
        self.transport = transport
        self.connection.callback = self

    def connection_lost(self, exc):
        """Lose connection to host."""
        _LOGGER.debug("Client disconnected")
        self.transport = None

    def data_received(self, data):
        """Receive data from host."""
        log_binary(_LOGGER, "Data from client", Data=data)
        self.connection.transport.write(data)


async def publish_mrp_service(zconf: Zeroconf, address: str, port: int, name: str):
    """Publish zeroconf service for ATV MRP proxy instance."""
    properties = {
        "ModelName": "Apple TV",
        "AllowPairing": "YES",
        "macAddress": "40:cb:c0:12:34:56",
        "BluetoothAddress": "False",
        "Name": name,
        "UniqueIdentifier": MRP_SERVER_IDENTIFIER,
        "SystemBuildVersion": "17K499",
        "LocalAirPlayReceiverPairingIdentity": AIRPLAY_IDENTIFIER,
    }

    return await mdns.publish(
        asyncio.get_event_loop(),
        mdns.Service(
            "_mediaremotetv._tcp.local", name, IPv4Address(address), port, properties
        ),
        zconf,
    )


async def publish_companion_service(
    zconf: Zeroconf, address: str, port: int, target_properties: Dict[str, str]
):
    """Publish zeroconf service for ATV Companion proxy instance."""
    properties = {
        **target_properties,
        "rpHA": "9948cfb6da55",
        "rpHN": "cef88e5db6fa",
        "rpAD": "3b2210518c58",
        "rpHI": "91756a18d8e5",
        "rpBA": BLUETOOTH_ADDRESS,
        "rpMRtID": MEDIA_REMOTE_ROUTE_IDENTIFIER,
    }

    return await mdns.publish(
        asyncio.get_event_loop(),
        mdns.Service(
            "_companion-link._tcp.local",
            DEVICE_NAME,
            IPv4Address(address),
            port,
            properties,
        ),
        zconf,
    )


async def _start_mrp_proxy(loop, args, zconf: Zeroconf):
    def proxy_factory():
        try:
            proxy = MrpAppleTVProxy(
                loop, args.remote_ip, args.remote_port, args.credentials
            )
            asyncio.ensure_future(
                proxy.start(),
                loop=loop,
            )
        except Exception:
            _LOGGER.exception("failed to start proxy")
            raise
        else:
            return proxy

    if args.local_ip is None:
        args.local_ip = str(net.get_local_address_reaching(IPv4Address(args.remote_ip)))

    _LOGGER.debug("Binding to local address %s", args.local_ip)

    if not (args.remote_port or args.name):
        resp = await mdns.unicast(loop, args.remote_ip, ["_mediaremotetv._tcp.local"])

        if not args.remote_port:
            args.remote_port = resp.services[0].port
        if not args.name:
            args.name = resp.services[0].name + " Proxy"

    if not args.name:
        args.name = DEVICE_NAME

    # Setup server used to publish a fake MRP server
    server = await loop.create_server(proxy_factory, "0.0.0.0")
    port = server.sockets[0].getsockname()[1]
    _LOGGER.info("Started MRP server at port %d", port)

    unpublisher = await publish_mrp_service(zconf, args.local_ip, port, args.name)

    print("Press ENTER to quit")
    await loop.run_in_executor(None, sys.stdin.readline)

    return unpublisher


async def _start_companion_proxy(loop, args, zconf):
    def proxy_factory():
        try:
            proxy = CompanionAppleTVProxy(
                loop, args.remote_ip, args.remote_port, args.credentials
            )
            asyncio.ensure_future(
                proxy.start(),
                loop=loop,
            )
        except Exception:
            _LOGGER.exception("failed to start proxy")
            raise
        else:
            return proxy

    if args.local_ip is None:
        args.local_ip = str(net.get_local_address_reaching(IPv4Address(args.remote_ip)))

    _LOGGER.debug("Binding to local address %s", args.local_ip)

    service_type = "_companion-link._tcp.local"
    resp = await mdns.unicast(loop, args.remote_ip, [service_type])
    service = next((s for s in resp.services if s.type == service_type), None)

    if not args.remote_port:
        args.remote_port = service.port

    server = await loop.create_server(proxy_factory, "0.0.0.0")
    port = server.sockets[0].getsockname()[1]
    _LOGGER.info("Started Companion server at port %d", port)

    properties = {PROPERTY_CASE_MAP.get(k, k): v for k, v in service.properties.items()}
    unpublisher = await publish_companion_service(
        zconf, args.local_ip, port, properties
    )

    print("Press ENTER to quit")
    await loop.run_in_executor(None, sys.stdin.readline)

    return unpublisher


async def _start_relay(loop, args, zconf):
    _, protocol = await loop.create_connection(
        lambda: RemoteConnection(loop), args.remote_ip, args.remote_port
    )

    coro = loop.create_server(lambda: RelayConnection(loop, protocol), "0.0.0.0")
    server = await loop.create_task(coro)
    port = server.sockets[0].getsockname()[1]

    props = dict({(prop.split("=")[0], prop.split("=")[1]) for prop in args.properties})

    unpublisher = await mdns.publish(
        asyncio.get_event_loop(),
        mdns.Service(
            args.service_type, args.name, IPv4Address(args.local_ip), port, props
        ),
        zconf,
    )

    print("Press ENTER to quit")
    await loop.run_in_executor(None, sys.stdin.readline)

    server.close()
    return unpublisher


async def appstart(loop):
    """Start the asyncio event loop and runs the application."""
    parser = argparse.ArgumentParser()
    subparsers = parser.add_subparsers(title="sub-commands", dest="command")

    mrp = subparsers.add_parser("mrp", help="MRP proxy")
    mrp.add_argument("credentials", help="MRP credentials")
    mrp.add_argument("remote_ip", help="Apple TV IP address")
    mrp.add_argument("--name", default=None, help="proxy device name")
    mrp.add_argument("--local-ip", default=None, help="local IP address")
    mrp.add_argument("--remote_port", default=None, help="MRP port")

    companion = subparsers.add_parser("companion", help="Companion proxy")
    companion.add_argument("credentials", help="Companion credentials")
    companion.add_argument("remote_ip", help="Apple TV IP address")
    companion.add_argument("--local_ip", help="local IP address")
    companion.add_argument("--remote_port", help="Companion port")

    relay = subparsers.add_parser("relay", help="Relay traffic to host")
    relay.add_argument("local_ip", help="local IP address")
    relay.add_argument("remote_ip", help="Remote host")
    relay.add_argument("remote_port", help="Remote port")
    relay.add_argument("name", help="Service name")
    relay.add_argument("service_type", help="Service type")
    relay.add_argument("-p", "--properties", nargs="+", help="Service properties")

    args = parser.parse_args()
    if not args.command:
        parser.error("No command specified")
        return 1

    # To get logging from pyatv
    logging.basicConfig(
        level=logging.DEBUG,
        stream=sys.stdout,
        datefmt="%Y-%m-%d %H:%M:%S",
        format="%(asctime)s %(levelname)s [%(name)s]: %(message)s",
    )

    log_current_version()

    zconf = Zeroconf()
    if args.command == "mrp":
        unpublisher = await _start_mrp_proxy(loop, args, zconf)
    elif args.command == "companion":
        unpublisher = await _start_companion_proxy(loop, args, zconf)
    elif args.command == "relay":
        unpublisher = await _start_relay(loop, args, zconf)
    await unpublisher()

    return 0


def main():
    """Application start here."""
    loop = asyncio.get_event_loop()
    return loop.run_until_complete(appstart(loop))


if __name__ == "__main__":
    sys.exit(main())<|MERGE_RESOLUTION|>--- conflicted
+++ resolved
@@ -15,8 +15,6 @@
 from pyatv.auth.hap_srp import SRPAuthHandler
 from pyatv.const import Protocol
 from pyatv.core import MutableService, mdns
-<<<<<<< HEAD
-from pyatv.protocols.companion import opack
 from pyatv.protocols.companion.connection import (
     AUTH_TAG_LENGTH,
     CompanionConnection,
@@ -32,10 +30,6 @@
 from pyatv.protocols.companion.server_auth import (
     SERVER_IDENTIFIER as COMPANION_SERVER_IDENTIFIER,
 )
-=======
-from pyatv.protocols.companion.connection import CompanionConnection
-from pyatv.protocols.companion.protocol import CompanionProtocol, FrameType
->>>>>>> b012b89e
 from pyatv.protocols.companion.server_auth import CompanionServerAuth
 from pyatv.protocols.mrp import protobuf
 from pyatv.protocols.mrp.connection import MrpConnection
@@ -43,11 +37,14 @@
 from pyatv.protocols.mrp.server_auth import MrpServerAuth
 from pyatv.protocols.mrp.server_auth import SERVER_IDENTIFIER as MRP_SERVER_IDENTIFIER
 from pyatv.scripts import log_current_version
-<<<<<<< HEAD
-from pyatv.support import chacha20, log_binary, net, shift_hex_identifier, variant
-=======
-from pyatv.support import chacha20, log_binary, net, opack, variant
->>>>>>> b012b89e
+from pyatv.support import (
+    chacha20,
+    log_binary,
+    net,
+    opack,
+    shift_hex_identifier,
+    variant,
+)
 
 _LOGGER = logging.getLogger(__name__)
 
